/*
 * Copyright 2017 the original author or authors.
 *
 * Licensed under the Apache License, Version 2.0 (the "License");
 * you may not use this file except in compliance with the License.
 * You may obtain a copy of the License at
 *
 *      http://www.apache.org/licenses/LICENSE-2.0
 *
 * Unless required by applicable law or agreed to in writing, software
 * distributed under the License is distributed on an "AS IS" BASIS,
 * WITHOUT WARRANTIES OR CONDITIONS OF ANY KIND, either express or implied.
 * See the License for the specific language governing permissions and
 * limitations under the License.
 */
package org.gradle.plugins.ide.internal.resolver;

import com.google.common.collect.HashBasedTable;
import com.google.common.collect.Iterables;
import com.google.common.collect.Lists;
import com.google.common.collect.Maps;
import com.google.common.collect.MultimapBuilder;
import com.google.common.collect.SetMultimap;
import com.google.common.collect.Sets;
import com.google.common.collect.Table;
import org.gradle.api.Action;
import org.gradle.api.artifacts.ArtifactCollection;
import org.gradle.api.artifacts.ArtifactView;
import org.gradle.api.artifacts.Configuration;
import org.gradle.api.artifacts.component.ComponentArtifactIdentifier;
import org.gradle.api.artifacts.component.ComponentIdentifier;
import org.gradle.api.artifacts.component.ComponentSelector;
import org.gradle.api.artifacts.component.ModuleComponentIdentifier;
import org.gradle.api.artifacts.component.ProjectComponentIdentifier;
import org.gradle.api.artifacts.dsl.DependencyHandler;
import org.gradle.api.artifacts.result.ArtifactResolutionResult;
import org.gradle.api.artifacts.result.ArtifactResult;
import org.gradle.api.artifacts.result.ComponentArtifactsResult;
import org.gradle.api.artifacts.result.ResolvedArtifactResult;
import org.gradle.api.artifacts.result.UnresolvedDependencyResult;
import org.gradle.api.component.Artifact;
import org.gradle.api.specs.Spec;
import org.gradle.api.specs.Specs;
import org.gradle.jvm.JvmLibrary;
import org.gradle.language.base.artifact.SourcesArtifact;
import org.gradle.language.java.artifact.JavadocArtifact;

import java.io.File;
import java.util.Collection;
import java.util.Collections;
import java.util.List;
import java.util.Map;
import java.util.Set;

import static org.gradle.api.internal.artifacts.dsl.dependencies.DependencyFactory.ClassPathNotation.GRADLE_API;
import static org.gradle.api.internal.artifacts.dsl.dependencies.DependencyFactory.ClassPathNotation.LOCAL_GROOVY;

/**
 * Adapts Gradle's dependency resolution engine to the special needs of the IDE plugins.
 * Allows adding and subtracting {@link Configuration}s, working in offline mode and downloading sources/javadoc.
 */
public class IdeDependencySet {
    private final DependencyHandler dependencyHandler;
    private final Collection<Configuration> plusConfigurations;
    private final Collection<Configuration> minusConfigurations;
    private final GradleApiSourcesResolver gradleApiSourcesResolver;

    public IdeDependencySet(DependencyHandler dependencyHandler, Collection<Configuration> plusConfigurations, Collection<Configuration> minusConfigurations, GradleApiSourcesResolver gradleApiSourcesResolver) {
        this.dependencyHandler = dependencyHandler;
        this.plusConfigurations = plusConfigurations;
        this.minusConfigurations = minusConfigurations;
        this.gradleApiSourcesResolver = gradleApiSourcesResolver;
    }

    public void visit(IdeDependencyVisitor visitor) {
        if (plusConfigurations.isEmpty()) {
            return;
        }
        new IdeDependencyResult().visit(visitor);
    }

    /*
     * Tries to minimize the number of requests to the resolution engine by batching up requests
     * for sources/javadoc.
     *
     * There is still some inefficiency because the ArtifactCollection interface does not provide
     * detailed failure results, so we have to fall back to the more expensive ResolutionResult API.
     * We should fix this, as other IDE vendors will face the same problem.
     */
    private class IdeDependencyResult {
        private final Map<ComponentArtifactIdentifier, ResolvedArtifactResult> resolvedArtifacts = Maps.newLinkedHashMap();
        private final SetMultimap<ComponentArtifactIdentifier, Configuration> configurations = MultimapBuilder.hashKeys().linkedHashSetValues().build();
        private final Map<ComponentSelector, UnresolvedDependencyResult> unresolvedDependencies = Maps.newLinkedHashMap();
        private final Table<ModuleComponentIdentifier, Class<? extends Artifact>, Set<ResolvedArtifactResult>> auxiliaryArtifacts = HashBasedTable.create();

        public void visit(IdeDependencyVisitor visitor) {
            resolvePlusConfigurations(visitor);
            resolveMinusConfigurations(visitor);
            resolveAuxiliaryArtifacts(visitor);
            visitArtifacts(visitor);
            visitUnresolvedDependencies(visitor);
        }

        private void resolvePlusConfigurations(IdeDependencyVisitor visitor) {
            for (Configuration configuration : plusConfigurations) {
                ArtifactCollection artifacts = getResolvedArtifacts(configuration, visitor);
                for (ResolvedArtifactResult resolvedArtifact : artifacts) {
                    resolvedArtifacts.put(resolvedArtifact.getId(), resolvedArtifact);
                    configurations.put(resolvedArtifact.getId(), configuration);
                }
                if (artifacts.getFailures().isEmpty()) {
                    continue;
                }
                for (UnresolvedDependencyResult unresolvedDependency : getUnresolvedDependencies(configuration, visitor)) {
                    unresolvedDependencies.put(unresolvedDependency.getAttempted(), unresolvedDependency);
                }
            }
        }

        private void resolveMinusConfigurations(IdeDependencyVisitor visitor) {
            for (Configuration configuration : minusConfigurations) {
                ArtifactCollection artifacts = getResolvedArtifacts(configuration, visitor);
                for (ResolvedArtifactResult resolvedArtifact : artifacts) {
                    resolvedArtifacts.remove(resolvedArtifact.getId());
                    configurations.removeAll(resolvedArtifact.getId());
                }
                if (artifacts.getFailures().isEmpty()) {
                    continue;
                }
                for (UnresolvedDependencyResult unresolvedDependency : getUnresolvedDependencies(configuration, visitor)) {
                    unresolvedDependencies.remove(unresolvedDependency.getAttempted());
                }
            }
        }

        private ArtifactCollection getResolvedArtifacts(Configuration configuration, final IdeDependencyVisitor visitor) {
            return configuration.getIncoming().artifactView(new Action<ArtifactView.ViewConfiguration>() {
                @Override
                public void execute(ArtifactView.ViewConfiguration viewConfiguration) {
                    viewConfiguration.lenient(true);
                    viewConfiguration.componentFilter(getComponentFilter(visitor));
                }
            }).getArtifacts();
        }

        private Spec<ComponentIdentifier> getComponentFilter(IdeDependencyVisitor visitor) {
            return visitor.isOffline() ? NOT_A_MODULE : Specs.<ComponentIdentifier>satisfyAll();
        }

        private Iterable<UnresolvedDependencyResult> getUnresolvedDependencies(Configuration configuration, IdeDependencyVisitor visitor) {
            if (visitor.isOffline()) {
                return Collections.emptySet();
            }
            return Iterables.filter(configuration.getIncoming().getResolutionResult().getRoot().getDependencies(), UnresolvedDependencyResult.class);
        }

        private void resolveAuxiliaryArtifacts(IdeDependencyVisitor visitor) {
            if (visitor.isOffline()) {
                return;
            }

            Set<ModuleComponentIdentifier> componentIdentifiers = getModuleComponentIdentifiers();
            if (componentIdentifiers.isEmpty()) {
                return;
            }

            List<Class<? extends Artifact>> types = getAuxiliaryArtifactTypes(visitor);
            if (types.isEmpty()) {
                return;
            }

            ArtifactResolutionResult result = dependencyHandler.createArtifactResolutionQuery()
                .forComponents(componentIdentifiers)
                .withArtifacts(JvmLibrary.class, types)
                .execute();

            for (ComponentArtifactsResult artifactsResult : result.getResolvedComponents()) {
                for (Class<? extends Artifact> type : types) {
                    Set<ResolvedArtifactResult> resolvedArtifactResults = Sets.newLinkedHashSet();

                    for (ArtifactResult artifactResult : artifactsResult.getArtifacts(type)) {
                        if (artifactResult instanceof ResolvedArtifactResult) {
                            resolvedArtifactResults.add((ResolvedArtifactResult) artifactResult);
                        }
                    }
                    auxiliaryArtifacts.put((ModuleComponentIdentifier) artifactsResult.getId(), type, resolvedArtifactResults);
                }
            }
        }

        private Set<ModuleComponentIdentifier> getModuleComponentIdentifiers() {
            Set<ModuleComponentIdentifier> componentIdentifiers = Sets.newLinkedHashSet();
            for (ComponentArtifactIdentifier identifier : resolvedArtifacts.keySet()) {
                ComponentIdentifier componentIdentifier = identifier.getComponentIdentifier();
                if (componentIdentifier instanceof ModuleComponentIdentifier) {
                    componentIdentifiers.add((ModuleComponentIdentifier) componentIdentifier);
                }
            }
            return componentIdentifiers;
        }

        private List<Class<? extends Artifact>> getAuxiliaryArtifactTypes(IdeDependencyVisitor visitor) {
            List<Class<? extends Artifact>> types = Lists.newArrayListWithCapacity(2);
            if (visitor.downloadSources()) {
                types.add(SourcesArtifact.class);
            }
            if (visitor.downloadJavaDoc()) {
                types.add(JavadocArtifact.class);
            }
            return types;
        }

        private void visitArtifacts(IdeDependencyVisitor visitor) {
            for (ResolvedArtifactResult artifact : resolvedArtifacts.values()) {
                ComponentIdentifier componentIdentifier = artifact.getId().getComponentIdentifier();
                ComponentArtifactIdentifier artifactIdentifier = artifact.getId();
                if (componentIdentifier instanceof ProjectComponentIdentifier) {
                    visitor.visitProjectDependency(artifact);
                } else if (componentIdentifier instanceof ModuleComponentIdentifier) {
                    Set<ResolvedArtifactResult> sources = auxiliaryArtifacts.get(componentIdentifier, SourcesArtifact.class);
                    sources = sources != null ? sources : Collections.<ResolvedArtifactResult>emptySet();
                    Set<ResolvedArtifactResult> javaDoc = auxiliaryArtifacts.get(componentIdentifier, JavadocArtifact.class);
                    javaDoc = javaDoc != null ? javaDoc : Collections.<ResolvedArtifactResult>emptySet();
                    visitor.visitModuleDependency(artifact, sources, javaDoc, isTestConfiguration(configurations.get(artifactIdentifier)));
                } else if (isGradleApiDependency(artifact)) {
<<<<<<< HEAD
                    visitor.visitGradleApiDependency(artifact, gradleApiSourcesResolver.resolveGradleApiSources(artifact.getFile()), isTestConfiguration(configurations.get(artifactIdentifier)));
                } else if (isLocalGroovyDependency(artifact)) {
                    File localGroovySources = shouldDownloadSources(visitor) ? gradleApiSourcesResolver.resolveLocalGroovySources(artifact.getFile().getName()) : null;
                    visitor.visitGradleApiDependency(artifact, localGroovySources, isTestConfiguration(configurations.get(artifactIdentifier)));
=======
                    visitor.visitGradleApiDependency(artifact, gradleApiSourcesResolver.resolveGradleApiSources(shouldDownloadSources(visitor)), isTestConfiguration(configurations.get(artifactIdentifier)));
>>>>>>> a1fbdf5d
                } else {
                    visitor.visitFileDependency(artifact, isTestConfiguration(configurations.get(artifactIdentifier)));
                }
            }
        }

        private boolean isLocalGroovyDependency(ResolvedArtifactResult artifact) {
            String artifactFileName = artifact.getFile().getName();
            String componentIdentifier = artifact.getId().getComponentIdentifier().getDisplayName();
            return (componentIdentifier.equals(GRADLE_API.displayName) || componentIdentifier.equals(LOCAL_GROOVY.displayName))
                && artifactFileName.startsWith("groovy-all-");
        }

        private boolean isGradleApiDependency(ResolvedArtifactResult artifact) {
            String artifactFileName = artifact.getFile().getName();
            return artifactFileName.startsWith("gradle-api") || artifactFileName.startsWith("gradle-test-kit");
        }

        private boolean shouldDownloadSources(IdeDependencyVisitor visitor) {
            return !visitor.isOffline() && visitor.downloadSources();
        }

        private boolean isTestConfiguration(Set<Configuration> configurations) {
            for (Configuration c : configurations) {
                if (!c.getName().toLowerCase().contains("test")) {
                    return false;
                }
            }
            return true;
        }

        private void visitUnresolvedDependencies(IdeDependencyVisitor visitor) {
            for (UnresolvedDependencyResult unresolvedDependency : unresolvedDependencies.values()) {
                visitor.visitUnresolvedDependency(unresolvedDependency);
            }
        }
    }

    private static final Spec<ComponentIdentifier> NOT_A_MODULE = new Spec<ComponentIdentifier>() {
        @Override
        public boolean isSatisfiedBy(ComponentIdentifier id) {
            return !(id instanceof ModuleComponentIdentifier);
        }
    };

}<|MERGE_RESOLUTION|>--- conflicted
+++ resolved
@@ -223,14 +223,10 @@
                     javaDoc = javaDoc != null ? javaDoc : Collections.<ResolvedArtifactResult>emptySet();
                     visitor.visitModuleDependency(artifact, sources, javaDoc, isTestConfiguration(configurations.get(artifactIdentifier)));
                 } else if (isGradleApiDependency(artifact)) {
-<<<<<<< HEAD
-                    visitor.visitGradleApiDependency(artifact, gradleApiSourcesResolver.resolveGradleApiSources(artifact.getFile()), isTestConfiguration(configurations.get(artifactIdentifier)));
+                    visitor.visitGradleApiDependency(artifact, gradleApiSourcesResolver.resolveGradleApiSources(shouldDownloadSources(visitor)), isTestConfiguration(configurations.get(artifactIdentifier)));
                 } else if (isLocalGroovyDependency(artifact)) {
                     File localGroovySources = shouldDownloadSources(visitor) ? gradleApiSourcesResolver.resolveLocalGroovySources(artifact.getFile().getName()) : null;
                     visitor.visitGradleApiDependency(artifact, localGroovySources, isTestConfiguration(configurations.get(artifactIdentifier)));
-=======
-                    visitor.visitGradleApiDependency(artifact, gradleApiSourcesResolver.resolveGradleApiSources(shouldDownloadSources(visitor)), isTestConfiguration(configurations.get(artifactIdentifier)));
->>>>>>> a1fbdf5d
                 } else {
                     visitor.visitFileDependency(artifact, isTestConfiguration(configurations.get(artifactIdentifier)));
                 }
